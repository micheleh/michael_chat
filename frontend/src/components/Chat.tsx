--- conflicted
+++ resolved
@@ -184,13 +184,6 @@
             let aiMessageId = (Date.now() + 1).toString();
             let isFirstStreamChunk = true;
             let buffer = '';
-<<<<<<< HEAD
-            
-            // Set a temporary stream ID immediately to show stop button
-            const tempStreamId = 'temp-' + Date.now();
-            setCurrentStreamId(tempStreamId);
-=======
->>>>>>> c80bd31b
             
             // Set a temporary stream ID immediately to show stop button
             const tempStreamId = 'temp-' + Date.now();
@@ -203,7 +196,6 @@
               sender: 'ai',
               timestamp: new Date()
             }]);
-
             while (!isDone) {
               const { done, value } = await reader.read();
               isDone = done;
@@ -240,13 +232,6 @@
                     
                     // Update the AI message with new content
                     setMessages(prevMessages => {
-<<<<<<< HEAD
-                      return prevMessages.map(msg => 
-                        msg.id === aiMessageId 
-                          ? { ...msg, content: msg.content + content }
-                          : msg
-                      );
-=======
                       return prevMessages.map(msg => {
                         if (msg.id === aiMessageId) {
                           // Replace placeholder dots with first real content
@@ -255,7 +240,6 @@
                         }
                         return msg;
                       });
->>>>>>> c80bd31b
                     });
                   }
                 }
